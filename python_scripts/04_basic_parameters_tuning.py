# ---
# jupyter:
#   jupytext:
#     formats: python_scripts//py:percent,notebooks//ipynb
#     text_representation:
#       extension: .py
#       format_name: percent
#       format_version: '1.2'
#       jupytext_version: 1.2.4
#   kernelspec:
#     display_name: Python 3
#     language: python
#     name: python3
# ---

# %% [markdown]
# # Introduction to scikit-learn: basic model hyper-parameters tuning
#
# The process of learning a predictive model is driven by a set of internal
# parameters and a set of training data. These internal parameters are called
# hyper-parameters and are specific for each family of models. In addition,
# a specific set of parameters are optimal for a specific dataset and thus they need
# to be optimized.
#
# This notebook shows:
# * the influence of changing model parameters;
# * how to tune these hyper-parameters;
# * how to evaluate the model performance together with hyper-parameter
#   tuning.

# %%
import pandas as pd

df = pd.read_csv(
    "https://www.openml.org/data/get_csv/1595261/adult-census.csv")
# Or use the local copy:
# df = pd.read_csv('../datasets/adult-census.csv')

# %%
target_name = "class"
target = df[target_name].to_numpy()
target

# %%
data = df.drop(columns=[target_name, "fnlwgt"])
data.head()

# %% [markdown]
# Once the dataset is loaded, we split it into a training and testing sets.

# %%
from sklearn.model_selection import train_test_split

df_train, df_test, target_train, target_test = train_test_split(
    data, target, random_state=42)

# %% [markdown]
# Then, we define the preprocessing pipeline to transform differently
# the numerical and categorical data.

# %%
from sklearn.compose import ColumnTransformer
from sklearn.preprocessing import OrdinalEncoder

ordinal_encoding_columns = [
    'workclass', 'education', 'marital-status', 'occupation',
    'relationship', 'race', 'native-country', 'sex']

categories = [
    data[column].unique()
    for column in data[ordinal_encoding_columns]]

preprocessor = ColumnTransformer(
    [('ordinal-encoder',
      OrdinalEncoder(categories=categories), ordinal_encoding_columns)],
     remainder='passthrough', sparse_threshold=0)

# %% [markdown]
<<<<<<< HEAD
# Finally, we use a tree-based classifier (i.e. histogram gradient-boosting) to
# predict whether or not a person earn more than 50,000 dollars a year.
=======
# Finally, we use a linear classifier (i.e. logistic regression) to predict
# whether or not a person earns more than 50,000 dollars a year.
>>>>>>> fb15b64b

# %%
# for the moment this line is required to import HistGradientBoostingClassifier
from sklearn.experimental import enable_hist_gradient_boosting
from sklearn.ensemble import HistGradientBoostingClassifier
from sklearn.pipeline import make_pipeline

model = make_pipeline(
    preprocessor, HistGradientBoostingClassifier(random_state=42))
model.fit(df_train, target_train)
print(f"The accuracy score using a {model.__class__.__name__} is "
      f"{model.score(df_test, target_test):.2f}")

# %% [markdown]
# ## The issue of finding the best model parameters
#
<<<<<<< HEAD
# In the previous example, we created an histogram gradient-boosting classifier
# using the default parameters by omitting setting explicitely these
# parameters.
=======
# In the previous example, we created a `LogisticRegression` classifier using
# the default parameters by omitting to explicitly set these parameters.
#
# For this classifier, the parameter `C` governs the penalty; in other
# words, how much our model should "trust" (or fit) the training data.
>>>>>>> fb15b64b
#
# However, there is no reasons that this set of parameters are optimal for our
# dataset. For instance, fine-tuning the histogram gradient-boosting can be
# achieved by finding the best combination of the following parameters: (i)
# `learning_rate`, (ii) `min_samples_leaf`, and (iii) `max_leaf_nodes`.
# Nevertheless, finding this combination manually will be tedious. Indeed,
# there are relationship between these parameters which are difficult to find
# manually: increasing the depth of trees (increasing `max_samples_leaf`)
# should be associated with a lower learning-rate.
#
<<<<<<< HEAD
# Scikit-learn provides tools to explore and evaluate the parameters
# space.
=======
# We can make a quick experiment by changing the value of `C` and see the
# impact of this parameter on the model performance.

# %%
C = 1
model = make_pipeline(
    preprocessor,
    LogisticRegression(C=C, max_iter=1000, solver='lbfgs'))
model.fit(df_train, target_train)
print(f"The accuracy score using a {model[1].__class__.__name__} is "
      f"{model.score(df_test, target_test):.2f} with C={C}")

# %%
C = 1e-5
model = make_pipeline(
    preprocessor,
    LogisticRegression(C=C, max_iter=1000, solver='lbfgs'))
model.fit(df_train, target_train)
print(f"The accuracy score using a {model[1].__class__.__name__} is "
      f"{model.score(df_test, target_test):.2f} with C={C}")

>>>>>>> fb15b64b
# %% [markdown]
# ## Finding the best model hyper-parameters via exhaustive parameters search
#
# Our goal is to find the best combination of the parameters stated above.
#
# In short, we will set these parameters with some defined values, train our
# model on some data, and evaluate the model performance on some left out data.
# Ideally, we will select the parameters leading to the optimal performance on
# the testing set. Scikit-learn provides a `GridSearchCV` estimator which will
# handle the cross-validation and hyper-parameter search for us.

# %% [markdown]
<<<<<<< HEAD
# The first step is to find the name of the parameters to be set. We use the
# method `get_params()` to get this information. For instance, for a single
# model like the `HistGradientBoostingClassifier`, we can get the list such as:
=======
# We will see that we need to provide the name of the parameter to be set.
# Thus, we can use the method `get_params()` to obtain the list of the parameters
# of the model which can set during the grid-search.
>>>>>>> fb15b64b

print(
<<<<<<< HEAD
    "The hyper-parameters are for a histogram GBDT model are:")
for param_name in HistGradientBoostingClassifier().get_params().keys():
    print(param_name)

# %% [markdown]
# When the model of interest is a `Pipeline`, a serie of transformers and a
# predictor, the name of the estimator will be added at the front of the
# parameter name with a double underscore in-between
# (e.g. `estimator__parameters`).
print("The hyper-parameters are for the full-pipeline are:")
=======
    "The hyper-parameters for a logistic regression model are:")
for param_name in LogisticRegression().get_params().keys():
    print(param_name)

# %%
print("The hyper-parameters for the full-pipeline are:")
>>>>>>> fb15b64b
for param_name in model.get_params().keys():
    print(param_name)

# %% [markdown]
<<<<<<< HEAD
# The parameters that we want to set are:
# - `'histgradientboostingclassifier__learning_rate'`;
# - `'histgradientboostingclassifier__min_samples_leaf'`;
# - `'histgradientboostingclassifier__max_leaf_nodes'`.
# Let see how to use the `GridSearchCV` estimator for doing such search.
# Since the grid-search will be costly, we will only explore the combination
# learning-rate and the maximum number of nodes.
=======
# The parameter `'logisticregression__C'` is the parameter for which we would
# like different values. Let's see how to use the `GridSearchCV` estimator for
# doing such a search.
>>>>>>> fb15b64b

# %%
import numpy as np
from sklearn.model_selection import GridSearchCV

param_grid = {
    'histgradientboostingclassifier__learning_rate': (0.001, 0.1),
    'histgradientboostingclassifier__max_leaf_nodes': (5, 63),
}
model_grid_search = GridSearchCV(model, param_grid=param_grid,
                                 n_jobs=4, cv=5)
model_grid_search.fit(df_train, target_train)
print(
    f"The accuracy score using a {model_grid_search.__class__.__name__} is "
    f"{model_grid_search.score(df_test, target_test):.2f}")

# %% [markdown]
# The `GridSearchCV` estimator takes a `param_grid` parameter which defines
<<<<<<< HEAD
# all hyper-parameters and their associated values. The grid-search will be in
# charge of creating all possible combinations and test them.
#
# The number of combinations will be equal to the product of the number of
# values to explore for each parameter (e.g. in our example 2x2 combinations).
# Thus, adding a new parameters with associated values to explore become
# rapidly computationally expensive.
#
# Once the grid-search fitted, it can be used as any other predictor by calling
# `predict` and `predict_proba`. Internally, it will use the model with the
# best parameters found during `fit`.

# Get predictions for the 5 first samples using the estimator with the best
# parameters.
model_grid_search.predict(df_test.iloc[0:5])

# %% [markdown]
# You can know about these parameters by looking at the `best_params_`
=======
# all possible parameter combinations. Once the grid-search is fitted, it can be
# used as any other predictor by calling `predict` and `predict_proba`.
# Internally, it will use the model with the best parameters found during
# `fit`. You can know about these parameters by looking at the `best_params_`
>>>>>>> fb15b64b
# attribute.

print(
    f"The best set of parameters is: {model_grid_search.best_params_}"
)

# %% [markdown]
# With the `GridSearchCV` estimator, the parameters need to be specified
<<<<<<< HEAD
# explicitely. We mentioned that exploring a large number of values for
# different parameters will be quickly untractable.
#
# Instead, we can randomly generate the parameter candidates. The
# `RandomSearchCV` allows for such stochastic search. It is used similarly to
# the `GridSearchCV` but the sampling distributions need to be specified
# instead of the parameter values.
=======
# explicitly. Alternatively, one can also randomly generate (following a specific
# distribution) the parameter candidates. The `RandomSearchCV` allows for such
# a stochastic search. It is used similarly to the `GridSearchCV` but the
# sampling distributions need to be specified instead of the parameter values.
>>>>>>> fb15b64b

# %%
from scipy.stats import reciprocal
from sklearn.model_selection import RandomizedSearchCV

class reciprocal_int:
    def __init__(self, a, b):
        self._distribution = reciprocal(a, b)
    def rvs(self, *args, **kwargs):
        return self._distribution.rvs(*args, **kwargs).astype(int)


param_distributions = {
    'histgradientboostingclassifier__max_iter': reciprocal_int(10, 100),
    'histgradientboostingclassifier__learning_rate': reciprocal(0.001, 0.1),
    'histgradientboostingclassifier__max_leaf_nodes': reciprocal_int(5, 63),
    'histgradientboostingclassifier__min_samples_leaf': reciprocal_int(3, 40),
}
model_grid_search = RandomizedSearchCV(
    model, param_distributions=param_distributions, n_iter=10,
    n_jobs=4, cv=5)
model_grid_search.fit(df_train, target_train)
print(
    f"The accuracy score using a {model_grid_search.__class__.__name__} is "
    f"{model_grid_search.score(df_test, target_test):.2f}")
print(
    f"The best set of parameters is: {model_grid_search.best_params_}"
)

# %% [markdown]
# ## Notes on search efficiency
#
# Be aware that sometimes, scikit-learn provides `EstimatorCV` classes
# which will internally perform the cross-validation in such way that it will
# be more computationally efficient. We can give the example of the
# `LogisticRegressionCV` which can be used to find the best `C` in a more
# efficient way than what we previously did with the `GridSearchCV`.

# %%
from sklearn.linear_model import LogisticRegressionCV

# define the different Cs to try out
param_grid = {"C": (0.1, 1.0, 10.0)}

model = make_pipeline(
    preprocessor,
    LogisticRegressionCV(Cs=param_grid['C'], max_iter=1000,
                         solver='lbfgs', n_jobs=4, cv=5))
start = time.time()
model.fit(df_train, target_train)
elapsed_time = time.time() - start
print(f"Time elapsed to train LogisticRegressionCV: "
      f"{elapsed_time:.3f} seconds")

# %% [markdown]
# The `fit` time for the `CV` version of `LogisticRegression` gives a speed-up
# x2. This speed-up is provided by re-using the values of coefficients to
# warm-start the estimator for the different `C` values.

# %% [markdown]
# ## Exercises:
#
# - Build a machine learning pipeline:
#       * preprocess the categorical columns using an `OrdinalEncoder` and let
#         the numerical columns as they are.
#       * use an `HistGradientBoostingClassifier` as a predictive model.
# - Make an hyper-parameters search using `RandomizedSearchCV` and tuning the
#   parameters:
#       * `learning_rate` with values ranging from 0.001 to 0.5. You can use
#         an exponential distribution to sample the possible values.
#       * `l2_regularization` with values ranging from 0 to 0.5. You can use
#         a uniform distribution.
#       * `max_leaf_nodes` with values ranging from 5 to 30. The values should
#         be integer following a uniform distribution.
#       * `min_samples_leaf` with values ranging from 5 to 30. The values
#         should be integer following a uniform distribution.
#
# In case you have issues of with unknown categories, try to precompute the
# list of possible categories ahead of time and pass it explicitly to the
# constructor of the encoder:
#
# ```python
# categories = [data[column].unique()
#               for column in data[categorical_columns]]
# OrdinalEncoder(categories=categories)
# ```

# %% [markdown]
# ## Combining evaluation and hyper-parameters search
#
# Cross-validation was used for searching for the best model parameters. We
# previously evaluated model performance through cross-validation as well. If we
# would like to combine both aspects, we need to perform a "nested"
# cross-validation. The "outer" cross-validation is applied to assess the
# model while the "inner" cross-validation sets the hyper-parameters of the
# model on the data set provided by the "outer" cross-validation. In practice,
# it is equivalent to including, `GridSearchCV`, `RandomSearchCV`, or any
# `EstimatorCV` in a `cross_val_score` or `cross_validate` function call.

# %%
from sklearn.model_selection import cross_val_score

model = make_pipeline(
    preprocessor,
    LogisticRegressionCV(max_iter=1000, solver='lbfgs', cv=5))
score = cross_val_score(model, data, target, n_jobs=4, cv=5)
print(
    f"The accuracy score is: {score.mean():.2f} +- {score.std():.2f}"
)
print(f"The different scores obtained are: \n{score}")

# %% [markdown]
# Be aware that such training might involve a variation of the hyper-parameters
# of the model. When analyzing such model, you should not only look at the
# overall model performance but look at the hyper-parameters variations as
# well.<|MERGE_RESOLUTION|>--- conflicted
+++ resolved
@@ -76,13 +76,8 @@
      remainder='passthrough', sparse_threshold=0)
 
 # %% [markdown]
-<<<<<<< HEAD
 # Finally, we use a tree-based classifier (i.e. histogram gradient-boosting) to
-# predict whether or not a person earn more than 50,000 dollars a year.
-=======
-# Finally, we use a linear classifier (i.e. logistic regression) to predict
-# whether or not a person earns more than 50,000 dollars a year.
->>>>>>> fb15b64b
+# predict whether or not a person earns more than 50,000 dollars a year.
 
 # %%
 # for the moment this line is required to import HistGradientBoostingClassifier
@@ -99,17 +94,8 @@
 # %% [markdown]
 # ## The issue of finding the best model parameters
 #
-<<<<<<< HEAD
 # In the previous example, we created an histogram gradient-boosting classifier
-# using the default parameters by omitting setting explicitely these
-# parameters.
-=======
-# In the previous example, we created a `LogisticRegression` classifier using
-# the default parameters by omitting to explicitly set these parameters.
-#
-# For this classifier, the parameter `C` governs the penalty; in other
-# words, how much our model should "trust" (or fit) the training data.
->>>>>>> fb15b64b
+# using the default parameters by omitting to explicitely set these parameters.
 #
 # However, there is no reasons that this set of parameters are optimal for our
 # dataset. For instance, fine-tuning the histogram gradient-boosting can be
@@ -120,32 +106,8 @@
 # manually: increasing the depth of trees (increasing `max_samples_leaf`)
 # should be associated with a lower learning-rate.
 #
-<<<<<<< HEAD
 # Scikit-learn provides tools to explore and evaluate the parameters
 # space.
-=======
-# We can make a quick experiment by changing the value of `C` and see the
-# impact of this parameter on the model performance.
-
-# %%
-C = 1
-model = make_pipeline(
-    preprocessor,
-    LogisticRegression(C=C, max_iter=1000, solver='lbfgs'))
-model.fit(df_train, target_train)
-print(f"The accuracy score using a {model[1].__class__.__name__} is "
-      f"{model.score(df_test, target_test):.2f} with C={C}")
-
-# %%
-C = 1e-5
-model = make_pipeline(
-    preprocessor,
-    LogisticRegression(C=C, max_iter=1000, solver='lbfgs'))
-model.fit(df_train, target_train)
-print(f"The accuracy score using a {model[1].__class__.__name__} is "
-      f"{model.score(df_test, target_test):.2f} with C={C}")
-
->>>>>>> fb15b64b
 # %% [markdown]
 # ## Finding the best model hyper-parameters via exhaustive parameters search
 #
@@ -158,18 +120,11 @@
 # handle the cross-validation and hyper-parameter search for us.
 
 # %% [markdown]
-<<<<<<< HEAD
 # The first step is to find the name of the parameters to be set. We use the
 # method `get_params()` to get this information. For instance, for a single
 # model like the `HistGradientBoostingClassifier`, we can get the list such as:
-=======
-# We will see that we need to provide the name of the parameter to be set.
-# Thus, we can use the method `get_params()` to obtain the list of the parameters
-# of the model which can set during the grid-search.
->>>>>>> fb15b64b
-
-print(
-<<<<<<< HEAD
+
+print(
     "The hyper-parameters are for a histogram GBDT model are:")
 for param_name in HistGradientBoostingClassifier().get_params().keys():
     print(param_name)
@@ -180,19 +135,10 @@
 # parameter name with a double underscore in-between
 # (e.g. `estimator__parameters`).
 print("The hyper-parameters are for the full-pipeline are:")
-=======
-    "The hyper-parameters for a logistic regression model are:")
-for param_name in LogisticRegression().get_params().keys():
-    print(param_name)
-
-# %%
-print("The hyper-parameters for the full-pipeline are:")
->>>>>>> fb15b64b
 for param_name in model.get_params().keys():
     print(param_name)
 
 # %% [markdown]
-<<<<<<< HEAD
 # The parameters that we want to set are:
 # - `'histgradientboostingclassifier__learning_rate'`;
 # - `'histgradientboostingclassifier__min_samples_leaf'`;
@@ -200,11 +146,6 @@
 # Let see how to use the `GridSearchCV` estimator for doing such search.
 # Since the grid-search will be costly, we will only explore the combination
 # learning-rate and the maximum number of nodes.
-=======
-# The parameter `'logisticregression__C'` is the parameter for which we would
-# like different values. Let's see how to use the `GridSearchCV` estimator for
-# doing such a search.
->>>>>>> fb15b64b
 
 # %%
 import numpy as np
@@ -223,7 +164,6 @@
 
 # %% [markdown]
 # The `GridSearchCV` estimator takes a `param_grid` parameter which defines
-<<<<<<< HEAD
 # all hyper-parameters and their associated values. The grid-search will be in
 # charge of creating all possible combinations and test them.
 #
@@ -242,12 +182,6 @@
 
 # %% [markdown]
 # You can know about these parameters by looking at the `best_params_`
-=======
-# all possible parameter combinations. Once the grid-search is fitted, it can be
-# used as any other predictor by calling `predict` and `predict_proba`.
-# Internally, it will use the model with the best parameters found during
-# `fit`. You can know about these parameters by looking at the `best_params_`
->>>>>>> fb15b64b
 # attribute.
 
 print(
@@ -256,7 +190,6 @@
 
 # %% [markdown]
 # With the `GridSearchCV` estimator, the parameters need to be specified
-<<<<<<< HEAD
 # explicitely. We mentioned that exploring a large number of values for
 # different parameters will be quickly untractable.
 #
@@ -264,12 +197,6 @@
 # `RandomSearchCV` allows for such stochastic search. It is used similarly to
 # the `GridSearchCV` but the sampling distributions need to be specified
 # instead of the parameter values.
-=======
-# explicitly. Alternatively, one can also randomly generate (following a specific
-# distribution) the parameter candidates. The `RandomSearchCV` allows for such
-# a stochastic search. It is used similarly to the `GridSearchCV` but the
-# sampling distributions need to be specified instead of the parameter values.
->>>>>>> fb15b64b
 
 # %%
 from scipy.stats import reciprocal
